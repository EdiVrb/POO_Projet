--- conflicted
+++ resolved
@@ -14,7 +14,6 @@
         self.positions = positions
         self.trades = trades
         self.returns = self._calculate_returns()
-<<<<<<< HEAD
         
         statistics = self._calculate_statistics()
         self.statistics = {key: series['portfolio'] for key, series in statistics.items()}
@@ -51,28 +50,6 @@
         # Ratio de Sharpe
         sharpe_ratio = pd.Series([an_return / vol if vol != 0 else 0 for an_return, vol in zip(annual_return, volatility)], index=annual_return.index)
         
-=======
-        self.statistics = self._calculate_statistics()
-
-    def _calculate_returns(self) -> pd.Series:
-        """Calcul des rendements de la stratégie."""
-        price_returns = self.data[self.data.columns[0]].pct_change()
-        strategy_returns = price_returns * self.positions['position'].shift(1)
-
-        # Prise en compte du coût des transactions
-        if not self.trades.empty:
-            strategy_returns -= self.trades['cost']
-
-        return strategy_returns.fillna(0)
-
-    def _calculate_statistics(self) -> dict:
-        """Calcul des statistiques de performance de la stratégie."""
-        total_return = (1 + self.returns).prod() - 1
-        annual_return = ((1 + total_return) ** (252 / len(self.returns))) - 1
-        volatility = self.returns.std() * np.sqrt(252)
-        sharpe_ratio = annual_return / volatility if volatility != 0 else 0
-
->>>>>>> 84d98ce8
         # Maximum Drawdown
         cumulative_returns = (1 + self.returns).cumprod()
         drawdowns = cumulative_returns / cumulative_returns.cummax() - 1
@@ -80,23 +57,15 @@
 
         # Ratio de Sortino
         downside_returns = self.returns[self.returns < 0]
-<<<<<<< HEAD
         downside_deviation = (np.sqrt((downside_returns ** 2).mean()) * np.sqrt(252) if not downside_returns.empty else 0)
         sortino_ratio = pd.Series([an_return / dev if dev != 0 else np.nan for an_return, dev in zip(annual_return, downside_deviation)], index=annual_return.index)
         
         # VaR (Value at Risk) à 95%
         var_95 = self.returns.apply(lambda col: col.quantile(0.05))
-=======
-        downside_deviation = (np.sqrt((downside_returns ** 2).mean()) * np.sqrt(252)
-                              if not downside_returns.empty else 0)
-        sortino_ratio = annual_return / downside_deviation if downside_deviation != 0 else np.nan
->>>>>>> 84d98ce8
 
-        # VaR et CVaR à 95%
-        var_95 = np.percentile(self.returns, 5)
-        cvar_95 = self.returns[self.returns <= var_95].mean() if not self.returns[self.returns <= var_95].empty else 0
+        # CVaR (Conditional Value at Risk) à 95%
+        cvar_95 = self.returns[self.returns <= var_95].mean() if len(self.returns[self.returns <= var_95]) > 0 else 0
 
-<<<<<<< HEAD
         # Gain/Pertes moyen (Profit/Loss Ratio)
         avg_gain = self.returns[self.returns > 0].mean() if len(self.returns[self.returns > 0]) > 0 else 0
         avg_loss = self.returns[self.returns < 0].mean() if len(self.returns[self.returns < 0]) > 0 else 0
@@ -104,16 +73,6 @@
         
         # Pourcentage de trades gagnants
         win_rate = self.returns.apply(lambda col: col[col > 0].count() / col[col != 0].count() if col[col != 0].count() > 0 else 0)
-=======
-        # Gain/Pertes moyen
-        avg_gain = self.returns[self.returns > 0].mean() if not self.returns[self.returns > 0].empty else 0
-        avg_loss = self.returns[self.returns < 0].mean() if not self.returns[self.returns < 0].empty else 0
-        profit_loss_ratio = abs(avg_gain / avg_loss) if avg_loss != 0 else np.nan
-
-        # Pourcentage de trades gagnants
-        win_rate = (self.returns[self.returns > 0].count() /
-                    self.returns[self.returns != 0].count() if self.returns[self.returns != 0].count() > 0 else 0)
->>>>>>> 84d98ce8
 
         # Facteur de profitabilité
         profit_factor = self.returns.apply(lambda col: abs(col[col > 0].sum() / col[col < 0].sum()) if col[col < 0].sum() != 0 else 1)
@@ -133,13 +92,8 @@
             'VaR_95%': var_95,
             'CVaR_95%': cvar_95,
             'Profit/Loss_Ratio': profit_loss_ratio,
-<<<<<<< HEAD
             'num_trades': nb_trade,
             'win_rate': win_rate  
-=======
-            'num_trades': len(self.trades),
-            'win_rate': win_rate
->>>>>>> 84d98ce8
         }
 
     def plot(self, name_strat: str, backend: str = 'matplotlib', include_costs: bool = True):
